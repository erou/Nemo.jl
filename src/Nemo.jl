VERSION >= v"0.4.0-dev+6521" && __precompile__()

module Nemo

if VERSION >= v"0.7.0-"
   using Libdl
end

import Base: Array, abs, acos, acosh, asin, asinh, atan, atan2, atanh, base,
             bin, ceil, checkbounds, conj, convert, cmp, contains, cos, cosh,
             cospi, cot, coth, dec, deepcopy, deepcopy_internal, deserialize,
             det, div, divrem, expm1, exp, eye, floor, gamma, gcd, gcdx, getindex,
             hash, hcat, hex, hypot, intersect, inv, invmod, isequal,
             isfinite, isless, isqrt, isreal, iszero, lcm, ldexp, length,
             lgamma, log, log1p, lufact, lufact!, mod, ndigits, nextpow2, norm,
             nullspace, numerator, oct, one, parent, parse, precision,
             prevpow2, rand, rank, Rational, rem, reverse, serialize,
             setindex!, show, similar, sign, sin, sinh, sinpi, size, sqrt, string,
             tan, tanh, trace, trailing_zeros, transpose, transpose!, truncate,
             typed_hvcat, typed_hcat, var, vcat, xor, zero, zeros, +, -, *, ==, ^,
             &, |, <<, >>, ~, <=, >=, <, >, //, /, !=

import AbstractAlgebra

# We don't want the QQ, ZZ, FiniteField, NumberField from AbstractAlgebra
# as they are for parents of Julia types or naive implementations
# We only import AbstractAlgebra, not export
# We do not want the AbstractAlgebra version of exp and sqrt, but the Base version
# which is the only place user friendly exp and sqrt are defined
# AbstractAlgebra/Nemo has its own promote_rule, distinct from Base
# Set, Module, Ring, Group and Field are too generic to pollute the users namespace with
exclude = [:QQ, :ZZ, :RR, :RealField, :FiniteField, :NumberField,
           :AbstractAlgebra, 
           :exp, :sqrt,
           :promote_rule,
           :Set, :Module, :Ring, :Group, :Field]

for i in names(AbstractAlgebra)
  i in exclude && continue
  eval(parse("import AbstractAlgebra." * string(i)))
  eval(Expr(:export, i))
end

import AbstractAlgebra: Set, Module, Ring, Group, Field, promote_rule

export flint_cleanup, flint_set_num_threads

export error_dim_negative, ErrorConstrDimMismatch

export is_windows64

export CyclotomicField, MaximalRealSubfield, NumberField, ComplexField, PadicField

# Things/constants which are also defined in AbstractAlgebra:
export ZZ, QQ, RealField, FiniteField, NumberField

if VERSION >= v"0.6.0-dev.2024" # julia started exporting iszero (again?)
   import Base: iszero
end

if VERSION < v"0.6-"
   import Base: isprime, factor, parity, sub, call
end

if VERSION >= v"0.7.0-DEV.264" # julia started exporting sincos
   import Base: sincos
end

if VERSION >= v"0.7.0-DEV.1144"
    import Base: isone
end

###############################################################################
#
#   Set up environment / load libraries
#
###############################################################################

is_windows64() = (is_windows() ? true : false) && (Int == Int64)

const pkgdir = realpath(joinpath(dirname(@__FILE__), ".."))
const libdir = joinpath(pkgdir, "local", "lib")
if is_windows()
   const libgmp = joinpath(pkgdir, "local", "lib", "libgmp-16")
else
   const libgmp = joinpath(pkgdir, "local", "lib", "libgmp")
end
const libmpfr = joinpath(pkgdir, "local", "lib", "libmpfr")
const libflint = joinpath(pkgdir, "local", "lib", "libflint")
const libarb = joinpath(pkgdir, "local", "lib", "libarb")
const libantic = joinpath(pkgdir, "local", "lib", "libantic")

function flint_abort()
  error("Problem in the Flint-Subsystem")
end

active_mem=Dict{UInt, Tuple{Symbol, UInt, Any}}()

function trace_malloc(n::UInt)
  u = ccall(:jl_malloc, UInt, (UInt, ), n)
  global active_mem
  active_mem[u] = (:malloc, n, backtrace())
  return u
end

function trace_calloc(n::UInt, s::UInt)
  u = ccall(:jl_calloc, UInt, (UInt, UInt), n, s)
  global active_mem
  active_mem[u] = (:calloc, n*s, backtrace())
  return u
end


function trace_free(n::UInt)
  global active_mem
#  @assert haskey(active_mem, n)
  delete!(active_mem, n)
  ccall(:jl_free, Void, (UInt, ), n)
end

function trace_realloc(n::UInt, s::UInt)
  global active_mem
  p = ccall(:jl_realloc, UInt, (UInt, UInt), n, s)
#  @assert haskey(active_mem, n)
  delete!(active_mem, n)
  active_mem[p] = (:realloc, s, backtrace())
  return p
end

function trace_counted_malloc(n::UInt)
  global active_mem
  p = ccall(:jl_gc_counted_malloc, UInt, (UInt, ), n)
  active_mem[p] = (:counted_malloc, n, backtrace())
  return p
end

function trace_counted_realloc(n::UInt, m::UInt, o::UInt)
  global active_mem
  p = ccall(:jl_gc_counted_realloc_with_old_size, UInt, (UInt, UInt, UInt), n, m, o)
#  @assert n==0 || haskey(active_mem, n)
  delete!(active_mem, n)
  active_mem[p] = (:counted_realloc, o, backtrace())
  return p
end

function trace_counted_free(n::UInt, s::UInt)
  global active_mem
#  @assert haskey(active_mem, n)
  delete!(active_mem, n)
  ccall(:jl_gc_counted_free, Void, (UInt, UInt), n, s)
end

function show_active(l::UInt = UInt(0), frames::Int = 2)
  global active_mem
  for i = keys(active_mem)
    v = active_mem[i]
    if v[2] >= l
      n = min(frames, length(v[3]))
      Base.show_backtrace(STDOUT, v[3][1:n])
    end
  end
end

function trace_memory(b::Bool)
  if is_windows()
    return
  end
  if b
    ccall((:__gmp_set_memory_functions, libgmp), Void,
       (Ptr{Void},Ptr{Void},Ptr{Void}),
       cfunction(trace_counted_malloc, UInt, (UInt, )),
       cfunction(trace_counted_realloc, UInt, (UInt, UInt, UInt)),
       cfunction(trace_counted_free, Void, (UInt, UInt)))

    ccall((:__flint_set_memory_functions, libflint), Void,
       (Ptr{Void},Ptr{Void},Ptr{Void},Ptr{Void}),
       cfunction(trace_malloc, UInt, (UInt, )),
       cfunction(trace_calloc, UInt, (UInt, UInt)),
       cfunction(trace_realloc, UInt, (UInt, UInt)),
       cfunction(trace_free, Void, (UInt, )))
  else    
    ccall((:__gmp_set_memory_functions, libgmp), Void,
       (Ptr{Void},Ptr{Void},Ptr{Void}),
       cglobal(:jl_gc_counted_malloc),
       cglobal(:jl_gc_counted_realloc_with_old_size),
       cglobal(:jl_gc_counted_free))

    ccall((:__flint_set_memory_functions, libflint), Void,
       (Ptr{Void},Ptr{Void},Ptr{Void},Ptr{Void}),
       cglobal(:jl_malloc),
       cglobal(:jl_calloc),
       cglobal(:jl_realloc),
       cglobal(:jl_free))
  end
end

function __init__()

   if "HOSTNAME" in keys(ENV) && ENV["HOSTNAME"] == "juliabox"
       push!(Libdl.DL_LOAD_PATH, "/usr/local/lib")
   elseif is_linux()
       push!(Libdl.DL_LOAD_PATH, libdir)
       Libdl.dlopen(libgmp)
       Libdl.dlopen(libmpfr)
       Libdl.dlopen(libflint)
       Libdl.dlopen(libarb)
       Libdl.dlopen(libantic)
   else
      push!(Libdl.DL_LOAD_PATH, libdir)
   end

   if !is_windows()
      ccall((:__gmp_set_memory_functions, libgmp), Void,
         (Ptr{Void},Ptr{Void},Ptr{Void}),
         cglobal(:jl_gc_counted_malloc),
         cglobal(:jl_gc_counted_realloc_with_old_size),
         cglobal(:jl_gc_counted_free))

      ccall((:__flint_set_memory_functions, libflint), Void,
         (Ptr{Void},Ptr{Void},Ptr{Void},Ptr{Void}),
         cglobal(:jl_malloc),
         cglobal(:jl_calloc),
         cglobal(:jl_realloc),
         cglobal(:jl_free))
   end

   ccall((:flint_set_abort, libflint), Void,
      (Ptr{Void},), cfunction(flint_abort, Void, ()))

   println("")
   println("Welcome to Nemo version 0.8.4")
   println("")
   println("Nemo comes with absolutely no warranty whatsoever")
   println("")
end

function flint_set_num_threads(a::Int)
   ccall((:flint_set_num_threads, libflint), Void, (Int,), a)
end

function flint_cleanup()
   ccall((:flint_cleanup, libflint), Void, ())
end

###############################################################################
#
#  Version information
#
################################################################################

function versioninfo()
  print("Nemo version 0.8.4\n")
  nemorepo = dirname(dirname(@__FILE__))

  print("Nemo: ")
  prepo = Base.LibGit2.GitRepo(nemorepo)
  Base.LibGit2.with(LibGit2.head(prepo)) do phead
    print("commit: ")
    print(string(LibGit2.Oid(phead))[1:8])
    print(" date: ")
    commit = Base.LibGit2.get(Base.LibGit2.GitCommit, prepo, LibGit2.Oid(phead))
    print(Base.Dates.unix2datetime(Base.LibGit2.author(commit).time))
    print(")\n")
  end

  finalize(prepo)

  for deps in ["flint2", "arb", "antic"]
    if ispath(joinpath(nemorepo, "deps", deps))
      print("$deps: ")
      repo = joinpath(nemorepo, "deps", deps)

      prepo = Base.LibGit2.GitRepo(repo)

      Base.LibGit2.with(LibGit2.head(prepo)) do phead
        print("commit: ")
        print(string(LibGit2.Oid(phead))[1:8])
        print(" date: ")
        commit = Base.LibGit2.get(Base.LibGit2.GitCommit, prepo, LibGit2.Oid(phead))
        print(Base.Dates.unix2datetime(Base.LibGit2.author(commit).time))
        print(")\n")
      end
      finalize(prepo)
    end
  end

  return nothing
end

###############################################################################
#
#   Generic submodule
#
###############################################################################

export PowerSeriesRing, PolynomialRing, SparsePolynomialRing, MatrixSpace,
       FractionField, ResidueRing, Partition, PermGroup, YoungTableau,
       AllParts, SkewDiagram, AllPerms, perm, LaurentSeriesRing,
       LaurentSeriesField, PuiseuxSeriesRing, ResidueField

export Generic

###############################################################################
#
#   Load Nemo Rings/Fields/etc
#
###############################################################################

include("abstract/Map.jl")

include("flint/FlintTypes.jl")

include("antic/AnticTypes.jl")

include("arb/ArbTypes.jl")

#include("ambiguities.jl") # remove ambiguity warnings

include("flint/adhoc.jl")

<<<<<<< HEAD
include("FinFieldsLattices.jl")

###########################################################
#
#   Package handle creation
#
###########################################################

const package_handle = [1]

function get_handle()
   package_handle[1] += 1
   return package_handle[1] - 1
end

###############################################################################
#
#   Auxilliary data accessors
#
###############################################################################

mutable struct AccessorNotSetError <: Exception
end

function create_accessors(T, S, handle)
   get = function(a)
      if handle > length(a.auxilliary_data) ||
         !isassigned(a.auxilliary_data, handle)
        throw(AccessorNotSetError())
      end
      return a.auxilliary_data[handle]
   end
   set = function(a, b)
      if handle > length(a.auxilliary_data)
         resize!(a.auxilliary_data, handle)
      end
      a.auxilliary_data[handle] = b
   end
   return get, set
end

###############################################################################
#
#   Promote rule helpers
#
###############################################################################

if VERSION >= v"0.5.0-dev+3171"

function sig_exists(T::Type{Tuple{U, V, W}}, sig_table::Array{X, 1}) where {U, V, W, X}
   for s in sig_table
      if s === T
         return true
      end
   end
   return false
end

else

function sig_exists(T::Type{Tuple{U, V, W}}, sig_table::Array{X, 1}) where {U, V, W, X}
   return false
end

end # if VERSION

###############################################################################
#
#   Array creation functions
#
###############################################################################

Array(R::Ring, r::Int...) = Array{elem_type(R)}(r)

function zeros(R::Ring, r::Int...)
   T = elem_type(R)
   A = Array{T}(r)
   for i in eachindex(A)
      A[i] = R()
   end
   return A
end

###############################################################################
#
#   Set domain for PermutationGroup to Flint
#
###############################################################################

PermutationGroup = PermGroup
=======
include("Rings.jl")
>>>>>>> 6aebb8bf

###############################################################################
#
#   Set domain for ZZ, QQ, PadicField, FiniteField to Flint
#
###############################################################################

ZZ = FlintZZ
QQ = FlintQQ
PadicField = FlintPadicField
FiniteField = FlintFiniteField

###############################################################################
#
#   Set domain for RR, CC to Arb
#
###############################################################################

RealField = ArbField
ComplexField = AcbField

###############################################################################
#
#   Test code
#
###############################################################################

include("../benchmarks/runbenchmarks.jl")

function test_module(x, y)
   julia_exe = Base.julia_cmd()
   test_file = joinpath(pkgdir, "test/$x/")
   test_file = test_file * "$y-test.jl";
   test_function_name = "test_"

   if x in ["flint", "arb", "antic"]
     test_function_name *= y
   else x == "generic"
     if y == "RelSeries"
       test_function_name *= "gen_rel_series"
     elseif y == "AbsSeries"
       test_function_name *= "gen_abs_series"
     elseif y == "Matrix"
       test_function_name *= "gen_mat"
     elseif y == "Fraction"
       test_function_name *= "gen_frac"
     elseif y == "Residue"
       test_function_name *= "gen_res"
     else
       test_function_name *= "gen_$(lowercase(y))"
     end
   end

   cmd = "using Base.Test; using Nemo; include(\"$test_file\"); $test_function_name();"
   info("spawning ", `$julia_exe -e \"$cmd\"`)
   run(`$julia_exe -e $cmd`)
end

end # module<|MERGE_RESOLUTION|>--- conflicted
+++ resolved
@@ -318,100 +318,9 @@
 
 include("flint/adhoc.jl")
 
-<<<<<<< HEAD
 include("FinFieldsLattices.jl")
 
-###########################################################
-#
-#   Package handle creation
-#
-###########################################################
-
-const package_handle = [1]
-
-function get_handle()
-   package_handle[1] += 1
-   return package_handle[1] - 1
-end
-
-###############################################################################
-#
-#   Auxilliary data accessors
-#
-###############################################################################
-
-mutable struct AccessorNotSetError <: Exception
-end
-
-function create_accessors(T, S, handle)
-   get = function(a)
-      if handle > length(a.auxilliary_data) ||
-         !isassigned(a.auxilliary_data, handle)
-        throw(AccessorNotSetError())
-      end
-      return a.auxilliary_data[handle]
-   end
-   set = function(a, b)
-      if handle > length(a.auxilliary_data)
-         resize!(a.auxilliary_data, handle)
-      end
-      a.auxilliary_data[handle] = b
-   end
-   return get, set
-end
-
-###############################################################################
-#
-#   Promote rule helpers
-#
-###############################################################################
-
-if VERSION >= v"0.5.0-dev+3171"
-
-function sig_exists(T::Type{Tuple{U, V, W}}, sig_table::Array{X, 1}) where {U, V, W, X}
-   for s in sig_table
-      if s === T
-         return true
-      end
-   end
-   return false
-end
-
-else
-
-function sig_exists(T::Type{Tuple{U, V, W}}, sig_table::Array{X, 1}) where {U, V, W, X}
-   return false
-end
-
-end # if VERSION
-
-###############################################################################
-#
-#   Array creation functions
-#
-###############################################################################
-
-Array(R::Ring, r::Int...) = Array{elem_type(R)}(r)
-
-function zeros(R::Ring, r::Int...)
-   T = elem_type(R)
-   A = Array{T}(r)
-   for i in eachindex(A)
-      A[i] = R()
-   end
-   return A
-end
-
-###############################################################################
-#
-#   Set domain for PermutationGroup to Flint
-#
-###############################################################################
-
-PermutationGroup = PermGroup
-=======
 include("Rings.jl")
->>>>>>> 6aebb8bf
 
 ###############################################################################
 #
