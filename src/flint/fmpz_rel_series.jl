--- conflicted
+++ resolved
@@ -570,16 +570,42 @@
    lena = pol_length(a)
    lenb = pol_length(b)  
    prec = min(a.prec, b.prec)
-<<<<<<< HEAD
- 
-   lena = min(lena, prec)
-   lenb = min(lenb, prec)
-
-   len = max(lena, lenb)
+   val = min(a.val, b.val)
+   lena = min(lena, prec - a.val)
+   lenb = min(lenb, prec - b.val)
+   if a.val < b.val
+      z = fmpz_rel_series()
+      lenz = max(lena, lenb + b.val - a.val)
+      ccall((:fmpz_poly_set_trunc, :libflint), Void,
+            (Ptr{fmpz_rel_series}, Ptr{fmpz_rel_series}, Int),
+            &z, &b, max(0, lenz - b.val + a.val))
+      ccall((:fmpz_poly_shift_left, :libflint), Void,
+            (Ptr{fmpz_rel_series}, Ptr{fmpz_rel_series}, Int),
+            &z, &z, b.val - a.val)
+      ccall((:fmpz_poly_add_series, :libflint), Void, 
+                (Ptr{fmpz_rel_series}, Ptr{fmpz_rel_series}, Ptr{fmpz_rel_series}, Int), 
+               &a, &a, &z, lenz)
+   elseif b.val < a.val
+      lenz = max(lena + a.val - b.val, lenb)
+      ccall((:fmpz_poly_truncate, :libflint), Void,
+            (Ptr{fmpz_rel_series}, Int),
+            &a, max(0, lenz - a.val + b.val))
+      ccall((:fmpz_poly_shift_left, :libflint), Void,
+            (Ptr{fmpz_rel_series}, Ptr{fmpz_rel_series}, Int),
+            &a, &a, a.val - b.val)
+      ccall((:fmpz_poly_add_series, :libflint), Void, 
+                (Ptr{fmpz_rel_series}, Ptr{fmpz_rel_series}, Ptr{fmpz_rel_series}, Int), 
+               &a, &a, &b, lenz)
+   else
+      lenz = max(lena, lenb)
+      ccall((:fmpz_poly_add_series, :libflint), Void, 
+                (Ptr{fmpz_rel_series}, Ptr{fmpz_rel_series}, Ptr{fmpz_rel_series}, Int), 
+               &a, &a, &b, lenz)
+   end
    a.prec = prec
-   ccall((:fmpz_poly_add_series, :libflint), Void, 
-                (Ptr{fmpz_rel_series}, Ptr{fmpz_rel_series}, Ptr{fmpz_rel_series}, Int), 
-               &a, &a, &b, len)
+   a.val = val
+   renormalize!(a)
+   return nothing
 end
 
 function add!(c::fmpz_rel_series, a::fmpz_rel_series, b::fmpz_rel_series)
@@ -596,44 +622,6 @@
    ccall((:fmpz_poly_add_series, :libflint), Void, 
                 (Ptr{fmpz_rel_series}, Ptr{fmpz_rel_series}, Ptr{fmpz_rel_series}, Int), 
                &c, &a, &b, lenc)
-=======
-   val = min(a.val, b.val)
-   lena = min(lena, prec - a.val)
-   lenb = min(lenb, prec - b.val)
-   if a.val < b.val
-      z = fmpz_rel_series()
-      lenz = max(lena, lenb + b.val - a.val)
-      ccall((:fmpz_poly_set_trunc, :libflint), Void,
-            (Ptr{fmpz_rel_series}, Ptr{fmpz_rel_series}, Int),
-            &z, &b, max(0, lenz - b.val + a.val))
-      ccall((:fmpz_poly_shift_left, :libflint), Void,
-            (Ptr{fmpz_rel_series}, Ptr{fmpz_rel_series}, Int),
-            &z, &z, b.val - a.val)
-      ccall((:fmpz_poly_add_series, :libflint), Void, 
-                (Ptr{fmpz_rel_series}, Ptr{fmpz_rel_series}, Ptr{fmpz_rel_series}, Int), 
-               &a, &a, &z, lenz)
-   elseif b.val < a.val
-      lenz = max(lena + a.val - b.val, lenb)
-      ccall((:fmpz_poly_truncate, :libflint), Void,
-            (Ptr{fmpz_rel_series}, Int),
-            &a, max(0, lenz - a.val + b.val))
-      ccall((:fmpz_poly_shift_left, :libflint), Void,
-            (Ptr{fmpz_rel_series}, Ptr{fmpz_rel_series}, Int),
-            &a, &a, a.val - b.val)
-      ccall((:fmpz_poly_add_series, :libflint), Void, 
-                (Ptr{fmpz_rel_series}, Ptr{fmpz_rel_series}, Ptr{fmpz_rel_series}, Int), 
-               &a, &a, &b, lenz)
-   else
-      lenz = max(lena, lenb)
-      ccall((:fmpz_poly_add_series, :libflint), Void, 
-                (Ptr{fmpz_rel_series}, Ptr{fmpz_rel_series}, Ptr{fmpz_rel_series}, Int), 
-               &a, &a, &b, lenz)
-   end
-   a.prec = prec
-   a.val = val
-   renormalize!(a)
-   return nothing
->>>>>>> 62ead5ac
 end
 
 ###############################################################################
