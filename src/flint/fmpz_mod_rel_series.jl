###############################################################################
#
#   fmpz_mod_rel_series.jl : Power series over flint fmpz integers mod n
#
###############################################################################

export fmpz_mod_rel_series, FmpzModRelSeriesRing

###############################################################################
#
#   Data type and parent object methods
#
###############################################################################

function O(a::fmpz_mod_rel_series)
   val = pol_length(a) + valuation(a) - 1
   val < 0 && throw(DomainError())
   z = fmpz_mod_rel_series(modulus(a), Array(fmpz, 0), 0, val, val)
   z.parent = parent(a)
   return z
end

elem_type(::FmpzModRelSeriesRing) = fmpz_mod_rel_series

parent_type(::Type{fmpz_mod_rel_series}) = FmpzModRelSeriesRing

base_ring(R::FmpzModRelSeriesRing) = R.base_ring

var(a::FmpzModRelSeriesRing) = a.S

###############################################################################
#
#   Basic manipulation
#
###############################################################################    
   
max_precision(R::FmpzModRelSeriesRing) = R.prec_max

function normalise(a::fmpz_mod_rel_series, len::Int)
   if len > 0
      c = fmpz()
      ccall((:fmpz_mod_poly_get_coeff_fmpz, :libflint), Void, 
         (Ptr{fmpz}, Ptr{fmpz_mod_rel_series}, Int), &c, &a, len - 1)
   end
   while len > 0 && iszero(c)
      len -= 1
      if len > 0
         ccall((:fmpz_mod_poly_get_coeff_fmpz, :libflint), Void, 
            (Ptr{fmpz}, Ptr{fmpz_mod_rel_series}, Int), &c, &a, len - 1)
      end
   end
   return len
end

function pol_length(x::fmpz_mod_rel_series)
   return ccall((:fmpz_mod_poly_length, :libflint), Int, (Ptr{fmpz_mod_rel_series},), &x)
end

precision(x::fmpz_mod_rel_series) = x.prec

function polcoeff(x::fmpz_mod_rel_series, n::Int)
   R = base_ring(x)
   if n < 0
      return R(0)
   end
   z = fmpz()
   ccall((:fmpz_mod_poly_get_coeff_fmpz, :libflint), Void, 
         (Ptr{fmpz}, Ptr{fmpz_mod_rel_series}, Int), &z, &x, n)
   return R(z)
end

zero(R::FmpzModRelSeriesRing) = R(0)

one(R::FmpzModRelSeriesRing) = R(1)

function gen(R::FmpzModRelSeriesRing)
   z = fmpz_mod_rel_series(modulus(R), [fmpz(1)], 1, max_precision(R) + 1, 1)
   z.parent = R
   return z
end

modulus(R::FmpzModRelSeriesRing) = modulus(base_ring(R)) 

function deepcopy_internal(a::fmpz_mod_rel_series, dict::ObjectIdDict)
   z = fmpz_mod_rel_series(a)
   z.prec = a.prec
   z.val = a.val
   z.parent = parent(a)
   return z
end

function renormalize!(z::fmpz_mod_rel_series)
   i = 0
   zlen = pol_length(z)
   zval = valuation(z)
   zprec = precision(z)
   while i < zlen && polcoeff(z, i) == 0
      i += 1
   end
   z.prec = zprec
   if i == zlen
      z.val = zprec
   else
      z.val = zval + i
      ccall((:fmpz_mod_poly_shift_right, :libflint), Void,
            (Ptr{fmpz_mod_rel_series}, Ptr{fmpz_mod_rel_series}, Int), &z, &z, i)
   end
   return nothing
end

###############################################################################
#
#   AbstractString{} I/O
#
###############################################################################

function show(io::IO, a::FmpzModRelSeriesRing)
   print(io, "Univariate power series ring in ", var(a), " over ")
   show(io, base_ring(a))
end

show_minus_one(::Type{fmpz_mod_rel_series}) = show_minus_one(fmpz)

###############################################################################
#
#   Unary operators
#
###############################################################################

function -(x::fmpz_mod_rel_series)
   z = parent(x)()
   ccall((:fmpz_mod_poly_neg, :libflint), Void, 
                (Ptr{fmpz_mod_rel_series}, Ptr{fmpz_mod_rel_series}), 
               &z, &x)
   z.prec = x.prec
   z.val = x.val
   return z
end

###############################################################################
#
#   Binary operators
#
###############################################################################

function +(a::fmpz_mod_rel_series, b::fmpz_mod_rel_series)
   check_parent(a, b)
   lena = pol_length(a)
   lenb = pol_length(b)
   prec = min(a.prec, b.prec)
   val = min(a.val, b.val)
   lena = min(lena, prec - a.val)
   lenb = min(lenb, prec - b.val)
   z = parent(a)()
   if a.val < b.val
      lenz = max(lena, lenb + b.val - a.val)
      ccall((:fmpz_mod_poly_set_trunc, :libflint), Void,
            (Ptr{fmpz_mod_rel_series}, Ptr{fmpz_mod_rel_series}, Int),
            &z, &b, max(0, lenz - b.val + a.val))
      ccall((:fmpz_mod_poly_shift_left, :libflint), Void,
            (Ptr{fmpz_mod_rel_series}, Ptr{fmpz_mod_rel_series}, Int),
            &z, &z, b.val - a.val)
      ccall((:fmpz_mod_poly_add_series, :libflint), Void, 
                (Ptr{fmpz_mod_rel_series}, Ptr{fmpz_mod_rel_series}, Ptr{fmpz_mod_rel_series}, Int), 
               &z, &z, &a, lenz)
   elseif b.val < a.val
      lenz = max(lena + a.val - b.val, lenb)
      ccall((:fmpz_mod_poly_set_trunc, :libflint), Void,
            (Ptr{fmpz_mod_rel_series}, Ptr{fmpz_mod_rel_series}, Int),
            &z, &a, max(0, lenz - a.val + b.val))
      ccall((:fmpz_mod_poly_shift_left, :libflint), Void,
            (Ptr{fmpz_mod_rel_series}, Ptr{fmpz_mod_rel_series}, Int),
            &z, &z, a.val - b.val)
      ccall((:fmpz_mod_poly_add_series, :libflint), Void, 
                (Ptr{fmpz_mod_rel_series}, Ptr{fmpz_mod_rel_series}, Ptr{fmpz_mod_rel_series}, Int), 
               &z, &z, &b, lenz)
   else
      lenz = max(lena, lenb)
      ccall((:fmpz_mod_poly_add_series, :libflint), Void, 
                (Ptr{fmpz_mod_rel_series}, Ptr{fmpz_mod_rel_series}, Ptr{fmpz_mod_rel_series}, Int), 
               &z, &a, &b, lenz)
   end
   z.prec = prec
   z.val = val
   renormalize!(z)
   return z
end

function -(a::fmpz_mod_rel_series, b::fmpz_mod_rel_series)
   check_parent(a, b)
   lena = pol_length(a)
   lenb = pol_length(b)
   prec = min(a.prec, b.prec)
   val = min(a.val, b.val)
   lena = min(lena, prec - a.val)
   lenb = min(lenb, prec - b.val)
   lenz = max(lena, lenb)
   z = parent(a)()
   if a.val < b.val
      lenz = max(lena, lenb + b.val - a.val)
      ccall((:fmpz_mod_poly_set_trunc, :libflint), Void,
            (Ptr{fmpz_mod_rel_series}, Ptr{fmpz_mod_rel_series}, Int),
            &z, &b, max(0, lenz - b.val + a.val))
      ccall((:fmpz_mod_poly_shift_left, :libflint), Void,
            (Ptr{fmpz_mod_rel_series}, Ptr{fmpz_mod_rel_series}, Int),
            &z, &z, b.val - a.val)
      ccall((:fmpz_mod_poly_neg, :libflint), Void,
            (Ptr{fmpz_mod_rel_series}, Ptr{fmpz_mod_rel_series}), &z, &z)
      ccall((:fmpz_mod_poly_add_series, :libflint), Void, 
                (Ptr{fmpz_mod_rel_series}, Ptr{fmpz_mod_rel_series}, Ptr{fmpz_mod_rel_series}, Int), 
               &z, &z, &a, lenz)
   elseif b.val < a.val
      lenz = max(lena + a.val - b.val, lenb)
      ccall((:fmpz_mod_poly_set_trunc, :libflint), Void,
            (Ptr{fmpz_mod_rel_series}, Ptr{fmpz_mod_rel_series}, Int),
            &z, &a, max(0, lenz - a.val + b.val))
      ccall((:fmpz_mod_poly_shift_left, :libflint), Void,
            (Ptr{fmpz_mod_rel_series}, Ptr{fmpz_mod_rel_series}, Int),
            &z, &z, a.val - b.val)
      ccall((:fmpz_mod_poly_sub_series, :libflint), Void, 
                (Ptr{fmpz_mod_rel_series}, Ptr{fmpz_mod_rel_series}, Ptr{fmpz_mod_rel_series}, Int), 
               &z, &z, &b, lenz)
   else
      lenz = max(lena, lenb)
      ccall((:fmpz_mod_poly_sub_series, :libflint), Void, 
                (Ptr{fmpz_mod_rel_series}, Ptr{fmpz_mod_rel_series}, Ptr{fmpz_mod_rel_series}, Int), 
               &z, &a, &b, lenz)
   end
   z.prec = prec
   z.val = val
   renormalize!(z)
   return z
end

function *(a::fmpz_mod_rel_series, b::fmpz_mod_rel_series)
   check_parent(a, b)
   lena = pol_length(a)
   lenb = pol_length(b)
   aval = valuation(a)
   bval = valuation(b)
   prec = min(a.prec - aval, b.prec - bval)
   lena = min(lena, prec)
   lenb = min(lenb, prec)
   z = parent(a)()
   z.val = a.val + b.val
   z.prec = prec + z.val
   if lena == 0 || lenb == 0
      return z
   end
   lenz = min(lena + lenb - 1, prec)
   ccall((:fmpz_mod_poly_mullow, :libflint), Void, 
                (Ptr{fmpz_mod_rel_series}, Ptr{fmpz_mod_rel_series}, Ptr{fmpz_mod_rel_series}, Int), 
               &z, &a, &b, lenz)
   renormalize!(z)
   return z
end

###############################################################################
#
#   Ad hoc binary operators
#
###############################################################################

function *(x::GenRes{fmpz}, y::fmpz_mod_rel_series)
   z = parent(y)()
   z.prec = y.prec
   z.val = y.val
   ccall((:fmpz_mod_poly_scalar_mul_fmpz, :libflint), Void, 
                (Ptr{fmpz_mod_rel_series}, Ptr{fmpz_mod_rel_series}, Ptr{fmpz}), 
               &z, &y, &x.data)
   renormalize!(z)
   return z
end

*(x::fmpz_mod_rel_series, y::GenRes{fmpz}) = y * x

function *(x::fmpz, y::fmpz_mod_rel_series)
   z = parent(y)()
   z.prec = y.prec
   z.val = y.val
   r = mod(x, modulus(y))
   ccall((:fmpz_mod_poly_scalar_mul_fmpz, :libflint), Void, 
                (Ptr{fmpz_mod_rel_series}, Ptr{fmpz_mod_rel_series}, Ptr{fmpz}), 
               &z, &y, &r)
   renormalize!(z)
   return z
end

*(x::fmpz_mod_rel_series, y::fmpz) = y * x

*(x::Integer, y::fmpz_mod_rel_series) = fmpz(x)*y

*(x::fmpz_mod_rel_series, y::Integer) = y * x

###############################################################################
#
#   Shifting
#
###############################################################################

function shift_left(x::fmpz_mod_rel_series, len::Int)
   len < 0 && throw(DomainError())
   xlen = pol_length(x)
   z = fmpz_mod_rel_series(x)
   z.prec = x.prec + len
   z.val = x.val + len
   z.parent = parent(x)
   return z
end

function shift_right(x::fmpz_mod_rel_series, len::Int)
   len < 0 && throw(DomainError())
   xlen = pol_length(x)
   xval = valuation(x)
   z = parent(x)()
   if len >= xlen + xval
      z.prec = max(0, x.prec - len)
      z.val = max(0, x.prec - len)
   else
      z.prec = max(0, x.prec - len)
      z.val = max(0, xval - len)
      zlen = min(xlen + xval - len, xlen)
      ccall((:fmpz_mod_poly_shift_right, :libflint), Void, 
                (Ptr{fmpz_mod_rel_series}, Ptr{fmpz_mod_rel_series}, Int), 
               &z, &x, xlen - zlen)
      renormalize!(z)
   end
   return z
end

###############################################################################
#
#   Truncation
#
###############################################################################

function truncate(x::fmpz_mod_rel_series, prec::Int)
   prec < 0 && throw(DomainError())
   xlen = pol_length(x)
   xprec = precision(x)
   xval = valuation(x)
   if xprec + xval <= prec
      return x
   end
   z = parent(x)()
   z.prec = prec
   if prec <= xval
      z = parent(x)()
      z.val = prec
      z.prec = prec
   else
      z.val = xval
      ccall((:fmpz_mod_poly_set_trunc, :libflint), Void, 
                (Ptr{fmpz_mod_rel_series}, Ptr{fmpz_mod_rel_series}, Int), 
               &z, &x, min(prec - xval, xlen))
   end
   return z
end

###############################################################################
#
#   Powering
#
###############################################################################

function ^(a::fmpz_mod_rel_series, b::Int)
   b < 0 && throw(DomainError())
   if isgen(a)
      z = parent(a)()
      setcoeff!(z, 0, fmpz(1))
      z.prec = a.prec + b - 1
      z.val = b
   elseif pol_length(a) == 0
      z = parent(a)()
      z.prec = b*valuation(a)
      z.val = b*valuation(a)
   elseif pol_length(a) == 1
      return parent(a)([polcoeff(a, 0)^b], 1, 
                           (b - 1)*valuation(a) + precision(a), b*valuation(a))
   elseif b == 0
      return parent(a)([fmpz(1)], 1, precision(a) - valuation(a), 0)
   else
      z = parent(a)()
      z.prec = a.prec + (b - 1)*valuation(a)
      z.val = b*valuation(a)
      ccall((:fmpz_mod_poly_pow_trunc, :libflint), Void, 
                (Ptr{fmpz_mod_rel_series}, Ptr{fmpz_mod_rel_series}, Int, Int), 
               &z, &a, b, z.prec - z.val)
   end
   return z
end

###############################################################################
#
#   Comparison
#
###############################################################################

function ==(x::fmpz_mod_rel_series, y::fmpz_mod_rel_series)
   check_parent(x, y)
   prec = min(x.prec, y.prec)
   if prec <= x.val && prec <= y.val
      return true
   end
   if x.val != y.val
      return false
   end
   xlen = min(pol_length(x), prec - x.val)
   ylen = min(pol_length(y), prec - y.val)
   if xlen != ylen
      return false
   end
   return Bool(ccall((:fmpz_mod_poly_equal_trunc, :libflint), Cint, 
                (Ptr{fmpz_mod_rel_series}, Ptr{fmpz_mod_rel_series}, Int), 
               &x, &y, xlen))
end

function isequal(x::fmpz_mod_rel_series, y::fmpz_mod_rel_series)
   if parent(x) != parent(y)
      return false
   end
   if x.prec != y.prec || x.val != y.val || pol_length(x) != pol_length(y)
      return false
   end
   return Bool(ccall((:fmpz_mod_poly_equal, :libflint), Cint, 
                (Ptr{fmpz_mod_rel_series}, Ptr{fmpz_mod_rel_series}, Int), 
               &x, &y, pol_length(x)))
end

###############################################################################
#
#   Ad hoc comparisons
#
###############################################################################

function ==(x::fmpz_mod_rel_series, y::GenRes{fmpz}) 
   if precision(x) == 0
      return true
   elseif pol_length(x) > 1
      return false
   elseif pol_length(x) == 1 
      if x.val == 0
         z = fmpz()
         ccall((:fmpz_mod_poly_get_coeff_fmpz, :libflint), Void, 
                       (Ptr{fmpz}, Ptr{fmpz_mod_rel_series}, Int), &z, &x, 0)
         return ccall((:fmpz_equal, :libflint), Bool, 
               (Ptr{fmpz}, Ptr{fmpz}), &z, &y.data)
      else
         return false
      end
   else
      return y.data == 0
   end 
end

==(x::GenRes{fmpz}, y::fmpz_mod_rel_series) = y == x

function ==(x::fmpz_mod_rel_series, y::fmpz) 
   if precision(x) == 0
      return true
   elseif pol_length(x) > 1
      return false
   elseif pol_length(x) == 1 
      if x.val == 0
         z = fmpz()
         ccall((:fmpz_mod_poly_get_coeff_fmpz, :libflint), Void, 
                       (Ptr{fmpz}, Ptr{fmpz_mod_rel_series}, Int), &z, &x, 0)
         r = mod(y, modulus(x))
         return ccall((:fmpz_equal, :libflint), Bool, 
               (Ptr{fmpz}, Ptr{fmpz}, Int), &z, &r, 0)
      else
         return false
      end
   else
      r = mod(y, modulus(x))
      return r == 0
   end 
end

==(x::fmpz, y::fmpz_mod_rel_series) = y == x

==(x::fmpz_mod_rel_series, y::Integer) = x == fmpz(y)

==(x::Integer, y::fmpz_mod_rel_series) = y == x

###############################################################################
#
#   Exact division
#
###############################################################################

function divexact(x::fmpz_mod_rel_series, y::fmpz_mod_rel_series)
   check_parent(x, y)
   y == 0 && throw(DivideError())
   yval = valuation(y)
   xval = valuation(x)
   if yval != 0
      if xval >= yval
         x = shift_right(x, yval)
         y = shift_right(y, yval)
      end
   end
   !isunit(y) && error("Unable to invert power series")
   prec = min(x.prec - x.val, y.prec - y.val)
   z = parent(x)()
   z.val = xval - yval
   z.prec = prec + z.val
   if prec != 0
      ccall((:fmpz_mod_poly_div_series, :libflint), Void, 
                (Ptr{fmpz_mod_rel_series}, Ptr{fmpz_mod_rel_series}, Ptr{fmpz_mod_rel_series}, Int), 
               &z, &x, &y, prec)
   end
   return z
end

###############################################################################
#
#   Ad hoc exact division
#
###############################################################################

function divexact(x::fmpz_mod_rel_series, y::GenRes{fmpz})
   y == 0 && throw(DivideError())
   z = parent(x)()
   z.prec = x.prec
   z.val = x.val
   ccall((:fmpz_mod_poly_scalar_div_fmpz, :libflint), Void, 
                (Ptr{fmpz_mod_rel_series}, Ptr{fmpz_mod_rel_series}, Ptr{fmpz}), 
               &z, &x, &y.data)
   return z
end

function divexact(x::fmpz_mod_rel_series, y::fmpz)
   y == 0 && throw(DivideError())
   z = parent(x)()
   z.prec = x.prec
   z.prec = x.prec
   z.val = x.val
   r = mod(y, modulus(x))
   ccall((:fmpz_mod_poly_scalar_div_fmpz, :libflint), Void, 
                (Ptr{fmpz_mod_rel_series}, Ptr{fmpz_mod_rel_series}, Ptr{fmpz}), 
               &z, &x, &r)
   return z
end

divexact(x::fmpz_mod_rel_series, y::Integer) = divexact(x, fmpz(y))

###############################################################################
#
#   Inversion
#
###############################################################################

function inv(a::fmpz_mod_rel_series)
   a == 0 && throw(DivideError())
   !isunit(a) && error("Unable to invert power series")
   ainv = parent(a)()
   ainv.prec = a.prec
   ainv.val = 0
   ccall((:fmpz_mod_poly_inv_series, :libflint), Void, 
                (Ptr{fmpz_mod_rel_series}, Ptr{fmpz_mod_rel_series}, Int), 
               &ainv, &a, a.prec)
   return ainv
end

###############################################################################
#
#   Special functions
#
###############################################################################

function exp(a::fmpz_mod_rel_series)
   if a == 0
      z = one(parent(a))
      z.prec = precision(a)
      z.val = valuation(a)
      return z
   end
   z = parent(a)()
   R = base_ring(a)
   vala = valuation(a)
   preca = precision(a)
   d = Array(fmpz, preca)
   c = vala == 0 ? polcoeff(a, 0) : R()
   d[1] = exp(c).data
   len = pol_length(a) + vala
   z0 = fmpz()
   for k = 1 : preca - 1
      s = fmpz()
      for j = 1 : min(k + 1, len) - 1
         c = j >= vala ? polcoeff(a, j - vala).data : z0
         s += j * c * d[k - j + 1]
      end
      !isunit(base_ring(a)(k)) && error("Unable to divide in exp")
      d[k + 1] = divexact(base_ring(a)(s), k).data
   end
   z = parent(a)(d, preca, preca, 0)
   ccall((:_fmpz_mod_poly_set_length, :libflint), Void,
         (Ptr{fmpz_mod_rel_series}, Int), &z, normalise(z, preca))
   return z
end

###############################################################################
#
#   Unsafe functions
#
###############################################################################

<<<<<<< HEAD
function zero!(x::fmpz_mod_rel_series)
  ccall((:fmpz_mod_poly_zero, :libflint), Void, 
                   (Ptr{fmpz_mod_rel_series},), &x)
  x.prec = parent(x).prec_max
end

function fit!(x::fmpz_mod_rel_series, n::Int)
  ccall((:fmpz_mod_poly_fit_length, :libflint), Void, 
                   (Ptr{fmpz_mod_rel_series}, Int), &x, n)
end

=======
>>>>>>> 62ead5ac
function setcoeff!(z::fmpz_mod_rel_series, n::Int, x::fmpz)
   ccall((:fmpz_mod_poly_set_coeff_fmpz, :libflint), Void, 
                (Ptr{fmpz_mod_rel_series}, Int, Ptr{fmpz}), 
               &z, n, &x)
end

function setcoeff!(z::fmpz_mod_rel_series, n::Int, x::GenRes{fmpz})
   ccall((:fmpz_mod_poly_set_coeff_fmpz, :libflint), Void, 
                (Ptr{fmpz_mod_rel_series}, Int, Ptr{fmpz}), 
               &z, n, &x.data)
end

function mul!(z::fmpz_mod_rel_series, a::fmpz_mod_rel_series, b::fmpz_mod_rel_series)
   lena = pol_length(a)
   lenb = pol_length(b)
   aval = valuation(a)
   bval = valuation(b)
   prec = min(a.prec - aval, b.prec - bval)
   lena = min(lena, prec)
   lenb = min(lenb, prec)
   z.val = a.val + b.val
   z.prec = prec + c.val
   lenz = min(lena + lenb - 1, prec)
   if lena <= 0 || lenb <= 0
      lenz = 0
   end
   ccall((:fmpz_mod_poly_mullow, :libflint), Void, 
                (Ptr{fmpz_mod_rel_series}, Ptr{fmpz_mod_rel_series}, Ptr{fmpz_mod_rel_series}, Int), 
               &z, &a, &b, lenz)
   renormalize!(z)
   return nothing
end

function addeq!(a::fmpz_mod_rel_series, b::fmpz_mod_rel_series)
   lena = pol_length(a)
   lenb = pol_length(b)  
   prec = min(a.prec, b.prec)
<<<<<<< HEAD
 
   lena = min(lena, prec)
   lenb = min(lenb, prec)

   len = max(lena, lenb)
   a.prec = prec
   ccall((:fmpz_mod_poly_add_series, :libflint), Void, 
                (Ptr{fmpz_mod_rel_series}, Ptr{fmpz_mod_rel_series}, Ptr{fmpz_mod_rel_series}, Int), 
               &a, &a, &b, len)
end

function add!(c::fmpz_mod_rel_series, a::fmpz_mod_rel_series, b::fmpz_mod_rel_series)
   lena = length(a)
   lenb = length(b)
         
   prec = min(a.prec, b.prec)
 
   lena = min(lena, prec)
   lenb = min(lenb, prec)

   lenc = max(lena, lenb)
   c.prec = prec
   ccall((:fmpz_mod_poly_add_series, :libflint), Void, 
                (Ptr{fmpz_mod_rel_series}, Ptr{fmpz_mod_rel_series}, Ptr{fmpz_mod_rel_series}, Int), 
               &c, &a, &b, lenc)
=======
   val = min(a.val, b.val)
   lena = min(lena, prec - a.val)
   lenb = min(lenb, prec - b.val)
   modulus = modulus(a)
   if a.val < b.val
      z = fmpz_mod_rel_series(modulus)
      lenz = max(lena, lenb + b.val - a.val)
      ccall((:fmpz_mod_poly_set_trunc, :libflint), Void,
            (Ptr{fmpz_mod_rel_series}, Ptr{fmpz_mod_rel_series}, Int),
            &z, &b, max(0, lenz - b.val + a.val))
      ccall((:fmpz_mod_poly_shift_left, :libflint), Void,
            (Ptr{fmpz_mod_rel_series}, Ptr{fmpz_mod_rel_series}, Int),
            &z, &z, b.val - a.val)
      ccall((:fmpz_mod_poly_add_series, :libflint), Void, 
                (Ptr{fmpz_mod_rel_series}, Ptr{fmpz_mod_rel_series}, Ptr{fmpz_mod_rel_series}, Int), 
               &a, &a, &z, lenz)
   elseif b.val < a.val
      lenz = max(lena + a.val - b.val, lenb)
      ccall((:fmpz_mod_poly_truncate, :libflint), Void,
            (Ptr{fmpz_mod_rel_series}, Int),
            &a, max(0, lenz - a.val + b.val))
      ccall((:fmpz_mod_poly_shift_left, :libflint), Void,
            (Ptr{fmpz_mod_rel_series}, Ptr{fmpz_mod_rel_series}, Int),
            &a, &a, a.val - b.val)
      ccall((:fmpz_mod_poly_add_series, :libflint), Void, 
                (Ptr{fmpz_mod_rel_series}, Ptr{fmpz_mod_rel_series}, Ptr{fmpz_mod_rel_series}, Int), 
               &a, &a, &b, lenz)
   else
      lenz = max(lena, lenb)
      ccall((:fmpz_mod_poly_add_series, :libflint), Void, 
                (Ptr{fmpz_mod_rel_series}, Ptr{fmpz_mod_rel_series}, Ptr{fmpz_mod_rel_series}, Int), 
               &a, &a, &b, lenz)
   end
   a.prec = prec
   a.val = val
   renormalize!(a)
   return nothing
>>>>>>> 62ead5ac
end

###############################################################################
#
#   Promotion rules
#
###############################################################################

Base.promote_rule{T <: Integer}(::Type{fmpz_mod_rel_series}, ::Type{T}) = fmpz_mod_rel_series

Base.promote_rule(::Type{fmpz_mod_rel_series}, ::Type{fmpz}) = fmpz_mod_rel_series

Base.promote_rule(::Type{fmpz_mod_rel_series}, ::Type{GenRes{fmpz}}) = fmpz_mod_rel_series

###############################################################################
#
#   Parent object call overload
#
###############################################################################

function (a::FmpzModRelSeriesRing)()
   z = fmpz_mod_rel_series(modulus(a))
   z.prec = a.prec_max
   z.val = a.prec_max
   z.parent = a
   return z
end

function (a::FmpzModRelSeriesRing)(b::Integer)
   if b == 0
      z = fmpz_mod_rel_series(modulus(a))
      z.prec = a.prec_max
   else
      z = fmpz_mod_rel_series(modulus(a), [fmpz(b)], 1, a.prec_max, 0)
   end
   z.parent = a
   return z
end

function (a::FmpzModRelSeriesRing)(b::fmpz)
   if b == 0
      z = fmpz_mod_rel_series(modulus(a))
      z.prec = a.prec_max
   else
      z = fmpz_mod_rel_series(modulus(a), [b], 1, a.prec_max, 0)
   end
   z.parent = a
   return z
end

function (a::FmpzModRelSeriesRing)(b::GenRes{fmpz})
   if b == 0
      z = fmpz_mod_rel_series(modulus(a))
      z.prec = a.prec_max
   else
      z = fmpz_mod_rel_series(modulus(a), [b], 1, a.prec_max, 0)
   end
   z.parent = a
   return z
end

function (a::FmpzModRelSeriesRing)(b::fmpz_mod_rel_series)
   parent(b) != a && error("Unable to coerce power series")
   return b
end

function (a::FmpzModRelSeriesRing)(b::Array{fmpz, 1}, len::Int, prec::Int, val::Int)
   z = fmpz_mod_rel_series(modulus(a), b, len, prec, val)
   z.parent = a
   return z
end

function (a::FmpzModRelSeriesRing)(b::Array{GenRes{fmpz}, 1}, len::Int, prec::Int, val::Int)
   z = fmpz_mod_rel_series(modulus(a), b, len, prec, val)
   z.parent = a
   return z
end<|MERGE_RESOLUTION|>--- conflicted
+++ resolved
@@ -606,7 +606,6 @@
 #
 ###############################################################################
 
-<<<<<<< HEAD
 function zero!(x::fmpz_mod_rel_series)
   ccall((:fmpz_mod_poly_zero, :libflint), Void, 
                    (Ptr{fmpz_mod_rel_series},), &x)
@@ -618,8 +617,6 @@
                    (Ptr{fmpz_mod_rel_series}, Int), &x, n)
 end
 
-=======
->>>>>>> 62ead5ac
 function setcoeff!(z::fmpz_mod_rel_series, n::Int, x::fmpz)
    ccall((:fmpz_mod_poly_set_coeff_fmpz, :libflint), Void, 
                 (Ptr{fmpz_mod_rel_series}, Int, Ptr{fmpz}), 
@@ -657,16 +654,43 @@
    lena = pol_length(a)
    lenb = pol_length(b)  
    prec = min(a.prec, b.prec)
-<<<<<<< HEAD
- 
-   lena = min(lena, prec)
-   lenb = min(lenb, prec)
-
-   len = max(lena, lenb)
+   val = min(a.val, b.val)
+   lena = min(lena, prec - a.val)
+   lenb = min(lenb, prec - b.val)
+   modulus = modulus(a)
+   if a.val < b.val
+      z = fmpz_mod_rel_series(modulus)
+      lenz = max(lena, lenb + b.val - a.val)
+      ccall((:fmpz_mod_poly_set_trunc, :libflint), Void,
+            (Ptr{fmpz_mod_rel_series}, Ptr{fmpz_mod_rel_series}, Int),
+            &z, &b, max(0, lenz - b.val + a.val))
+      ccall((:fmpz_mod_poly_shift_left, :libflint), Void,
+            (Ptr{fmpz_mod_rel_series}, Ptr{fmpz_mod_rel_series}, Int),
+            &z, &z, b.val - a.val)
+      ccall((:fmpz_mod_poly_add_series, :libflint), Void, 
+                (Ptr{fmpz_mod_rel_series}, Ptr{fmpz_mod_rel_series}, Ptr{fmpz_mod_rel_series}, Int), 
+               &a, &a, &z, lenz)
+   elseif b.val < a.val
+      lenz = max(lena + a.val - b.val, lenb)
+      ccall((:fmpz_mod_poly_truncate, :libflint), Void,
+            (Ptr{fmpz_mod_rel_series}, Int),
+            &a, max(0, lenz - a.val + b.val))
+      ccall((:fmpz_mod_poly_shift_left, :libflint), Void,
+            (Ptr{fmpz_mod_rel_series}, Ptr{fmpz_mod_rel_series}, Int),
+            &a, &a, a.val - b.val)
+      ccall((:fmpz_mod_poly_add_series, :libflint), Void, 
+                (Ptr{fmpz_mod_rel_series}, Ptr{fmpz_mod_rel_series}, Ptr{fmpz_mod_rel_series}, Int), 
+               &a, &a, &b, lenz)
+   else
+      lenz = max(lena, lenb)
+      ccall((:fmpz_mod_poly_add_series, :libflint), Void, 
+                (Ptr{fmpz_mod_rel_series}, Ptr{fmpz_mod_rel_series}, Ptr{fmpz_mod_rel_series}, Int), 
+               &a, &a, &b, lenz)
+   end
    a.prec = prec
-   ccall((:fmpz_mod_poly_add_series, :libflint), Void, 
-                (Ptr{fmpz_mod_rel_series}, Ptr{fmpz_mod_rel_series}, Ptr{fmpz_mod_rel_series}, Int), 
-               &a, &a, &b, len)
+   a.val = val
+   renormalize!(a)
+   return nothing
 end
 
 function add!(c::fmpz_mod_rel_series, a::fmpz_mod_rel_series, b::fmpz_mod_rel_series)
@@ -683,45 +707,6 @@
    ccall((:fmpz_mod_poly_add_series, :libflint), Void, 
                 (Ptr{fmpz_mod_rel_series}, Ptr{fmpz_mod_rel_series}, Ptr{fmpz_mod_rel_series}, Int), 
                &c, &a, &b, lenc)
-=======
-   val = min(a.val, b.val)
-   lena = min(lena, prec - a.val)
-   lenb = min(lenb, prec - b.val)
-   modulus = modulus(a)
-   if a.val < b.val
-      z = fmpz_mod_rel_series(modulus)
-      lenz = max(lena, lenb + b.val - a.val)
-      ccall((:fmpz_mod_poly_set_trunc, :libflint), Void,
-            (Ptr{fmpz_mod_rel_series}, Ptr{fmpz_mod_rel_series}, Int),
-            &z, &b, max(0, lenz - b.val + a.val))
-      ccall((:fmpz_mod_poly_shift_left, :libflint), Void,
-            (Ptr{fmpz_mod_rel_series}, Ptr{fmpz_mod_rel_series}, Int),
-            &z, &z, b.val - a.val)
-      ccall((:fmpz_mod_poly_add_series, :libflint), Void, 
-                (Ptr{fmpz_mod_rel_series}, Ptr{fmpz_mod_rel_series}, Ptr{fmpz_mod_rel_series}, Int), 
-               &a, &a, &z, lenz)
-   elseif b.val < a.val
-      lenz = max(lena + a.val - b.val, lenb)
-      ccall((:fmpz_mod_poly_truncate, :libflint), Void,
-            (Ptr{fmpz_mod_rel_series}, Int),
-            &a, max(0, lenz - a.val + b.val))
-      ccall((:fmpz_mod_poly_shift_left, :libflint), Void,
-            (Ptr{fmpz_mod_rel_series}, Ptr{fmpz_mod_rel_series}, Int),
-            &a, &a, a.val - b.val)
-      ccall((:fmpz_mod_poly_add_series, :libflint), Void, 
-                (Ptr{fmpz_mod_rel_series}, Ptr{fmpz_mod_rel_series}, Ptr{fmpz_mod_rel_series}, Int), 
-               &a, &a, &b, lenz)
-   else
-      lenz = max(lena, lenb)
-      ccall((:fmpz_mod_poly_add_series, :libflint), Void, 
-                (Ptr{fmpz_mod_rel_series}, Ptr{fmpz_mod_rel_series}, Ptr{fmpz_mod_rel_series}, Int), 
-               &a, &a, &b, lenz)
-   end
-   a.prec = prec
-   a.val = val
-   renormalize!(a)
-   return nothing
->>>>>>> 62ead5ac
 end
 
 ###############################################################################
